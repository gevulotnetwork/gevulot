--- conflicted
+++ resolved
@@ -17,12 +17,8 @@
 console-subscriber = "0.2"
 ecies = {version = "0.2", default-features = false, features = ["pure"]}
 eyre = "0.6.8"
-<<<<<<< HEAD
 futures = "0.3.30"
-futures-util = "0.3"
-=======
 futures-util = { version = "0.3", features = [ "io" ] }
->>>>>>> 2c58b786
 hex = "0.4"
 home = "0.5"
 http-body-util = "0.1"
