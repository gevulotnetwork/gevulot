--- conflicted
+++ resolved
@@ -253,19 +253,8 @@
         let mut state = self.state.lock().await;
 
         let mut zombies = vec![];
-<<<<<<< HEAD
-        for task in state.running_tasks.iter() {
-            if let Some(vm_handle) = state
-                .running_vms
-                .iter()
-                .find(|x| x.vm_id().eq(task.vm_id.clone()))
-            {
-=======
         for task in state.running_tasks.values() {
-            // TODO: Add maximum running time limit for a task here.
-
             if let Some(vm_handle) = state.running_vms.get(&task.task.tx) {
->>>>>>> 2bee40f1
                 tracing::trace!(
                     "inspecting if VM for task id {} is still alive",
                     task.task.id
@@ -274,7 +263,7 @@
                     Ok(true) => {
                         if task.task_started.elapsed() > MAX_VM_RUN_TIME {
                             tracing::trace!("VM is still alive but has exceeded MAX_VM_RUN_TIME ({:#?} > {:#?}) - terminating it.", task.task_started.elapsed(), MAX_VM_RUN_TIME);
-                            zombies.push((task.task.id, task.vm_id.clone()));
+                            zombies.push(task.task.tx);
                         } else {
                             tracing::trace!(
                                 "VM is still alive (run time: {:#?}).",
