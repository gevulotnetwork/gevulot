use super::ValidatedTxReceiver;
use crate::txvalidation::acl::AclWhitelist;
use crate::txvalidation::download_manager;
use crate::txvalidation::EventProcessError;
use crate::txvalidation::ValidateStorage;
use crate::types::Hash;
use crate::types::{
    transaction::{Received, Validated},
    Program, Transaction,
};
use futures::future::join_all;
use futures_util::TryFutureExt;
use lru::LruCache;
use std::collections::HashMap;
use std::fmt::Debug;
use std::future::Future;
use std::marker::PhantomData;
use std::net::SocketAddr;
use std::path::Path;
use std::time::Duration;
use std::time::Instant;
use tokio::sync::mpsc::UnboundedSender;

const MAX_CACHED_TX_FOR_VERIFICATION: usize = 50;
const MAX_WAITING_TX_FOR_VERIFICATION: usize = 100;
const MAX_WAITING_TIME_IN_MS: u64 = 3600 * 1000; // One hour.

//event type.
#[derive(Debug, Clone)]
pub struct ReceivedTx;

#[derive(Debug, Clone)]
pub struct DownloadTx;

#[derive(Debug, Clone)]
pub struct WaitTx;

#[derive(Debug, Clone)]
pub struct NewTx;

#[derive(Debug, Clone)]
pub struct PropagateTx;

//Event processing depends on the marker type.
#[derive(Debug, Clone)]
pub struct TxEvent<T: Debug> {
    pub tx: Transaction<Received>,
    pub tx_type: T,
}

impl From<Transaction<Received>> for TxEvent<ReceivedTx> {
    fn from(tx: Transaction<Received>) -> Self {
        TxEvent {
            tx,
            tx_type: ReceivedTx,
        }
    }
}

impl From<TxEvent<ReceivedTx>> for TxEvent<DownloadTx> {
    fn from(event: TxEvent<ReceivedTx>) -> Self {
        TxEvent {
            tx: event.tx,
            tx_type: DownloadTx,
        }
    }
}

impl From<TxEvent<DownloadTx>> for TxEvent<WaitTx> {
    fn from(event: TxEvent<DownloadTx>) -> Self {
        TxEvent {
            tx: event.tx,
            tx_type: WaitTx,
        }
    }
}

impl From<TxEvent<DownloadTx>> for Option<TxEvent<PropagateTx>> {
    fn from(event: TxEvent<DownloadTx>) -> Self {
        match event.tx.state {
            Received::P2P => None,
            Received::RPC => Some(TxEvent {
                tx: event.tx,
                tx_type: PropagateTx,
            }),
            Received::TXRESULT => Some(TxEvent {
                tx: event.tx,
                tx_type: PropagateTx,
            }),
        }
    }
}

impl From<TxEvent<WaitTx>> for TxEvent<NewTx> {
    fn from(event: TxEvent<WaitTx>) -> Self {
        TxEvent {
            tx: event.tx,
            tx_type: NewTx,
        }
    }
}

//Processing of event that arrive: SourceTxType.
impl TxEvent<ReceivedTx> {
    pub async fn process_event(
        self,
        acl_whitelist: &impl AclWhitelist,
    ) -> Result<TxEvent<DownloadTx>, EventProcessError> {
        match self.validate_tx(acl_whitelist).await {
            Ok(()) => Ok(self.into()),
            Err(err) => Err(EventProcessError::ValidateError(format!(
                "Tx validation fail:{err}"
            ))),
        }
    }

    //Tx validation process.
    async fn validate_tx(
        &self,
        acl_whitelist: &impl AclWhitelist,
    ) -> Result<(), EventProcessError> {
        self.tx.validate().map_err(|err| {
            EventProcessError::ValidateError(format!("Error during transaction validation:{err}",))
        })?;

        // Secondly verify that author is whitelisted.
        if !acl_whitelist.contains(&self.tx.author).await? {
            return Err(EventProcessError::ValidateError(
                "Tx permission denied signer not authorized".to_string(),
            ));
        }

        Ok(())
    }
}

//Download Tx processing
impl TxEvent<DownloadTx> {
    pub async fn process_event(
        self,
        local_directory_path: &Path,
        http_peer_list: Vec<(SocketAddr, Option<u16>)>,
    ) -> Result<(TxEvent<WaitTx>, Option<TxEvent<PropagateTx>>), EventProcessError> {
        let http_client = reqwest::Client::new();
        let asset_file_list = self.tx.get_asset_list().map_err(|err| {
            EventProcessError::DownloadAssetError(format!(
                "Asset file param conversion error:{err}"
            ))
        })?;

        let futures: Vec<_> = asset_file_list
            .into_iter()
            .map(|asset_file| {
                download_manager::download_asset_file(
                    local_directory_path,
                    &http_peer_list,
                    &http_client,
                    asset_file,
                )
            })
            .collect();
        join_all(futures)
            .await
            .into_iter()
            .collect::<Result<Vec<_>, _>>()
            .map_err(|err| {
                EventProcessError::DownloadAssetError(format!("Execution error:{err}"))
            })?;
        let newtx: TxEvent<WaitTx> = self.clone().into();
        let propagate: Option<TxEvent<PropagateTx>> = self.into();
        Ok((newtx, propagate))
    }
}

// Propagate Tx processing.
impl TxEvent<PropagateTx> {
    pub async fn process_event(
        self,
        p2p_sender: &UnboundedSender<Transaction<Validated>>,
    ) -> Result<(), EventProcessError> {
        let tx = Transaction {
            author: self.tx.author,
            hash: self.tx.hash,
            payload: self.tx.payload,
            nonce: self.tx.nonce,
            signature: self.tx.signature,
            //TODO should be updated after the p2p send with a notification
            propagated: true,
            executed: self.tx.executed,
            state: Validated,
        };
        tracing::info!(
            "Tx validation propagate tx:{} payload:{}",
            tx.hash.to_string(),
            tx.payload
        );
        p2p_sender.send(tx).map_err(|err| Box::new(err).into())
    }
}

// Run Tx depends on Deploy Tx program.
// Proof/Verify Tx depends on Run Tx to propagated.
// Do it in 2 step.
// Manage Run Tx and put to wait depending on progam.
// Manage Proof and Verify Tx to wait depending on Run Tx.
impl TxEvent<WaitTx> {
    pub async fn process_event(
        self,
        programid_cache: &mut TxCache<Program>,
        parent_cache: &mut TxCache<Transaction<Validated>>,
        storage: &impl ValidateStorage,
    ) -> Result<Vec<TxEvent<NewTx>>, EventProcessError> {
        // First validate program dep
        let prg_ok_txs = self.manage_program_dep(programid_cache, storage).await?;
        //validate parent dep
        let mut new_txs = vec![];
        for prog_ok_tx in prg_ok_txs {
<<<<<<< HEAD
            let mut ret = prog_ok_tx
                .manage_parent_dep(programid_cache, parent_cache, storage)
                .await?;
=======
            let mut ret = prog_ok_tx.manage_parent_dep(parent_cache, storage).await?;
>>>>>>> 52bc8053
            new_txs.append(&mut ret);
        }

        // Transfort tx in NewTx
        let ret = new_txs.into_iter().map(|tx| tx.into()).collect();

        Ok(ret)
    }

    async fn wait_if_not_cached<'a, Kind, Fut>(
        self,
        cache: &mut TxCache<Kind>,
        cache_key: std::option::Option<&'a gevulot_node::types::Hash>,
        storage: &'a impl ValidateStorage,
        storage_contains: impl FnOnce(&'a Hash, &'a dyn ValidateStorage) -> Fut,
    ) -> Result<Option<Self>, EventProcessError>
    where
        Fut: Future<Output = eyre::Result<bool>>,
    {
        if let Some(cache_key) = cache_key {
            if cache.is_tx_cached(cache_key)
                || storage_contains(cache_key, storage)
                    .await
                    .map_err(|err| EventProcessError::StorageError(format!("{err}")))?
            {
                // Present return the Tx
                Ok(Some(self))
            } else {
                // Program is missing add to waiting list
                cache.add_new_waiting_tx(*cache_key, self);
                Ok(None)
            }
        } else {
            Ok(Some(self))
        }
    }

    // Validate if the Tx is a Run, its program has been installed.
    // If not, wait the Tx until the program deploy Tx arrives
    pub async fn manage_program_dep(
        self,
        programid_cache: &mut TxCache<Program>,
        storage: &impl ValidateStorage,
    ) -> Result<Vec<TxEvent<WaitTx>>, EventProcessError> {
        // Verify that Tx associated program are present.
        let run_tx_programs = self.tx.payload.get_run_programs_dep();
        fn query_db_for_program<'a>(
            cache_key: &'a Hash,
            storage: &'a dyn ValidateStorage,
        ) -> impl Future<Output = eyre::Result<bool>> + 'a {
            storage.contains_program(*cache_key)
        }
<<<<<<< HEAD
        // Test  all Tx progam id because Run tx can have program from different deploy Tx.
        let mut new_tx: Option<Self> = Some(self);
        for program_id in run_tx_programs {
            // Cache for only one dep.
            // If the tx depends on several deploy tx,
            // The Tx need to wait for all.
            // To avoid to cache for all dep,
            // released Run Tx are re validated with program id.
            new_tx = new_tx
                .unwrap()
                .wait_if_not_cached(
                    programid_cache,
                    Some(&program_id),
                    storage,
                    query_db_for_program,
                )
                .await?;
            if new_tx.is_none() {
                break;
            }
        }
=======
        // Only test for the first program, because all Tx program came from the same deploy tx.
        let new_tx = self
            .wait_if_not_cached(
                programid_cache,
                run_tx_programs.first(),
                storage,
                query_db_for_program,
            )
            .await?;
>>>>>>> 52bc8053

        let new_txs = new_tx
            .map(|tx| {
                //if it's a deploy Tx free the Tx that are waiting.
                let mut ret_tx: Vec<_> = tx
                    .tx
                    .payload
                    .get_deploy_programs()
                    .into_iter()
                    .flat_map(|prg| {
                        //add deploy prg to the cache
                        programid_cache.add_cached_tx(prg);
                        programid_cache.remove_waiting_children_txs(&prg)
                    })
                    .collect();
                // Add the deploy Tx is any first to be processed the first.
                ret_tx.insert(0, tx);
                ret_tx
            })
            .unwrap_or(vec![]);

        Ok(new_txs)
    }

    pub async fn manage_parent_dep(
        self,
<<<<<<< HEAD
        programid_cache: &mut TxCache<Program>,
=======
>>>>>>> 52bc8053
        parent_cache: &mut TxCache<Transaction<Validated>>,
        storage: &impl ValidateStorage,
    ) -> Result<Vec<TxEvent<WaitTx>>, EventProcessError> {
        // Verify Tx'x parent is present or not.
        fn query_db_for_tx<'a>(
            cache_key: &'a Hash,
            storage: &'a dyn ValidateStorage,
        ) -> impl Future<Output = eyre::Result<bool>> + 'a {
            storage
                .get_tx(cache_key)
                .and_then(|res| async move { Ok(res.is_some()) })
        }
        // Only test for the first program, because all Tx program came from the same deploy tx.
        let parent = self.tx.payload.get_parent_tx().cloned();
        let new_tx = self
            .wait_if_not_cached(parent_cache, parent.as_ref(), storage, query_db_for_tx)
            .await?;

        // Remove child Tx if any from waiting list.
<<<<<<< HEAD
        let tmp_new_txs = new_tx
=======
        let new_txs = new_tx
>>>>>>> 52bc8053
            .map(|tx| {
                let mut ret = parent_cache.remove_waiting_children_txs(&tx.tx.hash);
                // Add the parent Tx first to be processed the first.
                ret.insert(0, tx);
                ret
            })
            .unwrap_or(vec![]);

        //Re validated Run tx for program dep.
        let mut new_txs = vec![];
        for new_tx in tmp_new_txs {
            if new_tx.tx.payload.is_run_payload() {
                let mut valid_txs = new_tx.manage_program_dep(programid_cache, storage).await?;
                new_txs.append(&mut valid_txs);
            } else {
                new_txs.push(new_tx);
            }
        }

        // Add new tx to the cache.
        for new_tx in &new_txs {
            parent_cache.add_cached_tx(new_tx.tx.hash);
        }

        Ok(new_txs)
    }
}

impl TxEvent<NewTx> {
    pub async fn process_event(
        self,
        newtx_receiver: &mut dyn ValidatedTxReceiver,
    ) -> Result<(), EventProcessError> {
        let tx = Transaction {
            author: self.tx.author,
            hash: self.tx.hash,
            payload: self.tx.payload,
            nonce: self.tx.nonce,
            signature: self.tx.signature,
            //TODO should be updated after the p2p send with a notification
            propagated: true,
            executed: self.tx.executed,
            state: Validated,
        };
        tracing::info!(
            "Tx validation save tx:{}  payload:{}",
            tx.hash.to_string(),
            tx.payload
        );
        let tx_hash = tx.hash;
        newtx_receiver
            .send_new_tx(tx)
            .map_err(|err| EventProcessError::SaveTxError(format!("Tx:{} {err}", tx_hash)))
            .await
    }
}

// Use to cache New tx and store waiting Tx that have missing parent.
pub struct TxCache<Kind> {
    // List of Tx waiting for parent.let waiting_txs =
    waiting_tx: HashMap<Hash, (Vec<TxEvent<WaitTx>>, Instant)>,
    // Cache of the last saved Tx in the DB. To avoid to query the db for Tx.
    cached_tx_for_verification: LruCache<Hash, WaitTx>,
    // Number of Waiting Tx that trigger the Tx eviction process.
    max_waiting_tx: usize,
    // Max time a Tx can wait in millisecond.
    max_waiting_time: Duration,
    //marker to avoid to mix cache use
    _marker: PhantomData<Kind>,
}

impl<Kind> TxCache<Kind> {
    pub fn new() -> Self {
        Self::build(
            MAX_CACHED_TX_FOR_VERIFICATION,
            MAX_WAITING_TX_FOR_VERIFICATION,
            MAX_WAITING_TIME_IN_MS,
        )
    }
    pub fn build(cache_size: usize, max_waiting_tx: usize, max_waiting_time: u64) -> Self {
        let cached_tx_for_verification =
            LruCache::new(std::num::NonZeroUsize::new(cache_size).unwrap());
        TxCache {
            waiting_tx: HashMap::new(),
            cached_tx_for_verification,
            max_waiting_tx,
            max_waiting_time: Duration::from_millis(max_waiting_time),
            _marker: PhantomData,
        }
    }

    pub fn is_tx_cached(&self, hash: &Hash) -> bool {
        self.cached_tx_for_verification.contains(hash)
    }

    pub fn add_cached_tx(&mut self, hash: Hash) {
        self.cached_tx_for_verification.put(hash, WaitTx);
    }

    pub fn add_new_waiting_tx(&mut self, parent: Hash, tx: TxEvent<WaitTx>) {
        // Try to evict when the max waiting Tx is reach.
        if self.waiting_tx.len() >= self.max_waiting_tx {
            self.evict_old_waiting_tx();
        }
        let (waiting_txs, _) = self
            .waiting_tx
            .entry(parent)
            .or_insert((vec![], Instant::now()));
        waiting_txs.push(tx);
    }

    pub fn remove_waiting_children_txs(&mut self, parent: &Hash) -> Vec<TxEvent<WaitTx>> {
        self.waiting_tx
            .remove(parent)
            .map(|(txs, _)| txs)
            .unwrap_or_default()
    }

    fn evict_old_waiting_tx(&mut self) {
        let now = Instant::now();
        let to_remove_hash: Vec<_> = self
            .waiting_tx
            .iter()
            .filter_map(|(hash, (_, ts))| {
                (now.duration_since(*ts) > self.max_waiting_time).then_some(*hash)
            })
            .collect();
        if !to_remove_hash.is_empty() {
            // Warn if some Tx are evicted because it shouldn't.
            tracing::warn!("Tx validation, Evict some Tx from waiting for parent tx list.");
            for hash in to_remove_hash {
                tracing::warn!("Tx validation, Evict Tx:{hash}.");
                self.waiting_tx.remove(&hash);
            }
        }
    }
}

impl<Kind> Default for TxCache<Kind> {
    fn default() -> Self {
        Self::new()
    }
}

#[cfg(test)]
mod tests {

    use super::*;
    use crate::txvalidation::Created;
    use crate::types::transaction::Payload;
    use crate::types::transaction::ProgramMetadata;
    use crate::types::transaction::{Workflow, WorkflowStep};
    use eyre::Result;
    use libsecp256k1::SecretKey;
    use rand::{rngs::StdRng, SeedableRng};
    use std::collections::HashSet;
    use tokio::sync::Mutex;

    struct TestDb {
        tx_db: Mutex<HashMap<Hash, Transaction<Validated>>>,
        program_db: Mutex<HashSet<Hash>>,
    }

    impl TestDb {
        async fn set_tx(&self, tx: Transaction<Validated>) {
            self.tx_db.lock().await.insert(tx.hash, tx);
        }
    }

    #[async_trait::async_trait]
    impl ValidateStorage for TestDb {
        async fn get_tx(&self, hash: &Hash) -> Result<Option<Transaction<Validated>>> {
            Ok(self.tx_db.lock().await.get(hash).cloned())
        }
        async fn contains_program(&self, hash: Hash) -> eyre::Result<bool> {
            Ok(self.program_db.lock().await.contains(hash.as_ref()))
        }
    }

    fn new_empty_tx_event() -> TxEvent<WaitTx> {
        new_tx_event(Payload::Empty)
    }

    fn new_proof_tx_event(parent: Hash) -> TxEvent<WaitTx> {
        let payload = Payload::Proof {
            parent,
            prover: Hash::default(),
            proof: vec![],
            files: vec![],
        };

        new_tx_event(payload)
    }

    fn new_deploy_tx_event(seed: u8) -> TxEvent<WaitTx> {
        let prover_program = ProgramMetadata {
            hash: Hash::new([seed; 32]),
            ..Default::default()
        };
        let verifier_program = ProgramMetadata {
            hash: Hash::new([seed + 1; 32]),
            ..Default::default()
        };
        let payload = Payload::Deploy {
            name: "test".to_string(),
            prover: prover_program,
            verifier: verifier_program,
        };

        new_tx_event(payload)
    }

    fn new_run_tx_event(seed: u8) -> TxEvent<WaitTx> {
<<<<<<< HEAD
        new_run_tx_event_for_programs(seed, seed + 1)
    }
    fn new_run_tx_event_for_programs(proover_seed: u8, verifier_seed: u8) -> TxEvent<WaitTx> {
        let prover_program = WorkflowStep {
            program: Hash::new([proover_seed; 32]),
=======
        let prover_program = WorkflowStep {
            program: Hash::new([seed; 32]),
>>>>>>> 52bc8053
            args: vec![],
            inputs: vec![],
        };
        let verifier_program = WorkflowStep {
<<<<<<< HEAD
            program: Hash::new([verifier_seed; 32]),
=======
            program: Hash::new([seed + 1; 32]),
>>>>>>> 52bc8053
            args: vec![],
            inputs: vec![],
        };
        let workflow = Workflow {
            steps: vec![prover_program, verifier_program],
        };
        let payload = Payload::Run { workflow };

        new_tx_event(payload)
    }

    fn new_tx_event(payload: Payload) -> TxEvent<WaitTx> {
        let rng = &mut StdRng::from_entropy();

        let tx = Transaction::<Created>::new(payload, &SecretKey::random(rng));

        let tx = Transaction {
            author: tx.author,
            hash: tx.hash,
            payload: tx.payload,
            nonce: tx.nonce,
            signature: tx.signature,
            propagated: tx.executed,
            executed: tx.executed,
            state: Received::P2P,
        };
        TxEvent {
            tx,
            tx_type: WaitTx,
        }
    }

    fn into_receive(tx: Transaction<Received>) -> Transaction<Validated> {
        Transaction {
            author: tx.author,
            hash: tx.hash,
            payload: tx.payload,
            nonce: tx.nonce,
            signature: tx.signature,
            propagated: tx.executed,
            executed: tx.executed,
            state: Validated,
        }
    }

    #[tokio::test]
<<<<<<< HEAD
    async fn test_wait_tx_for_different_deploy_program() {
        let db = TestDb {
            tx_db: Mutex::new(HashMap::new()),
            program_db: Mutex::new(HashSet::new()),
        };
        // Set parameters to have Tx eviction
        let mut wait_progam_cache = TxCache::<Program>::build(4, 2, 10);
        let mut wait_tx_cache = TxCache::<Transaction<Validated>>::build(2, 2, 10);

        // Create the parent Txs that will only be processed at the end.
        // Create 2 parents to have 2 waiting child Tx
        let deploy1_tx_event = new_deploy_tx_event(1);
        let deploy2_tx_event = new_deploy_tx_event(3);
        let run1_tx_event = new_run_tx_event_for_programs(1, 4); //(proof Tx1, verif Tx2)

        // Valide Run Tx. Put in Wait cache
        let res = run1_tx_event
            .process_event(&mut wait_progam_cache, &mut wait_tx_cache, &db)
            .await;
        assert!(res.is_ok());
        // Run Tx is waiting
        assert_eq!(wait_progam_cache.waiting_tx.len(), 1);
        assert_eq!(0, res.unwrap().len());
        // No programs in cache.
        assert_eq!(wait_progam_cache.cached_tx_for_verification.len(), 0);

        // Deploy1 Tx, only return the deploy Tx. Wait for deploy2 program.
        let res = deploy1_tx_event
            .process_event(&mut wait_progam_cache, &mut wait_tx_cache, &db)
            .await;
        assert!(res.is_ok());
        assert_eq!(wait_progam_cache.waiting_tx.len(), 1);
        assert_eq!(1, res.unwrap().len());
        // 2 programs cached
        assert_eq!(wait_progam_cache.cached_tx_for_verification.len(), 2);

        // Deploy2 Tx, return 2 tx, deploy2 + Run.
        let res = deploy2_tx_event
            .process_event(&mut wait_progam_cache, &mut wait_tx_cache, &db)
            .await;
        assert!(res.is_ok());
        //remove from cache
        assert_eq!(wait_progam_cache.waiting_tx.len(), 0);
        assert_eq!(2, res.unwrap().len());
        // 4 programs cached
        assert_eq!(wait_progam_cache.cached_tx_for_verification.len(), 4);
    }
    #[tokio::test]
=======
>>>>>>> 52bc8053
    async fn test_wait_tx_for_program() {
        let db = TestDb {
            tx_db: Mutex::new(HashMap::new()),
            program_db: Mutex::new(HashSet::new()),
        };
        // Set parameters to have Tx eviction
        let mut wait_progam_cache = TxCache::<Program>::build(4, 2, 10);

        // Create the parent Txs that will only be processed at the end.
        // Create 2 parents to have 2 waiting child Tx
        let deploy1_tx_event = new_deploy_tx_event(1);
        let run1_tx_event = new_run_tx_event(1);

        // First do normal process
        // Deploy then Run.
        let res = deploy1_tx_event
            .manage_program_dep(&mut wait_progam_cache, &db)
            .await;
        assert!(res.is_ok());
        assert_eq!(wait_progam_cache.waiting_tx.len(), 0);
        assert_eq!(1, res.unwrap().len());
        // 2 programs cached
        assert_eq!(wait_progam_cache.cached_tx_for_verification.len(), 2);

        let res = run1_tx_event
            .manage_program_dep(&mut wait_progam_cache, &db)
            .await;
        assert!(res.is_ok());
        assert_eq!(wait_progam_cache.waiting_tx.len(), 0);
        assert_eq!(1, res.unwrap().len());
        // 2 same programs cached. No changes.
        assert_eq!(wait_progam_cache.cached_tx_for_verification.len(), 2);

        // Test Run Tx waiting for deploy Tx and proof tx not waiting.
        let deploy2_tx_event = new_deploy_tx_event(3);
        let run2_tx_event = new_run_tx_event(3);
        let proof2_tx_event = new_proof_tx_event(run2_tx_event.tx.hash);
        let res = run2_tx_event
            .manage_program_dep(&mut wait_progam_cache, &db)
            .await;
        assert!(res.is_ok());
        //Run Tx is waiting
        assert_eq!(wait_progam_cache.waiting_tx.len(), 1);
        assert_eq!(0, res.unwrap().len());
        // No new cache done.
        assert_eq!(wait_progam_cache.cached_tx_for_verification.len(), 2);

        let res = proof2_tx_event
            .manage_program_dep(&mut wait_progam_cache, &db)
            .await;
        assert!(res.is_ok());
        assert_eq!(wait_progam_cache.waiting_tx.len(), 1);
        // Not managed by program. ProofTx return. Will wait with parent detection.
        assert_eq!(1, res.unwrap().len());
        // No new  cache done.
        assert_eq!(wait_progam_cache.cached_tx_for_verification.len(), 2);

        let deploy2_tx_hash = deploy2_tx_event.tx.hash;
        let res = deploy2_tx_event
            .manage_program_dep(&mut wait_progam_cache, &db)
            .await;
        assert!(res.is_ok());
        // Run Tx remove from cache
        assert_eq!(wait_progam_cache.waiting_tx.len(), 0);
        // Run Tx + Deploy
        let res = res.unwrap();
        assert_eq!(2, res.len());
        //deploy tx first.
        assert_eq!(res[0].tx.hash, deploy2_tx_hash);
        // +2 programs cached
        assert_eq!(wait_progam_cache.cached_tx_for_verification.len(), 4);

        //test  case miss and db query and get from db.
        db.program_db.lock().await.insert(Hash::new([5; 32]));
        db.program_db.lock().await.insert(Hash::new([6; 32]));
        let deploy_tx_event = new_deploy_tx_event(5);
        let run_tx_event = new_run_tx_event(5);
        let res = run_tx_event
            .manage_program_dep(&mut wait_progam_cache, &db)
            .await;
        assert!(res.is_ok());
        //Run Tx is waiting
        assert_eq!(wait_progam_cache.waiting_tx.len(), 0);
        assert_eq!(1, res.unwrap().len());
        // No new cache done.
        assert_eq!(wait_progam_cache.cached_tx_for_verification.len(), 4);
    }

    #[tokio::test]
    async fn test_evict_wait_tx() {
        let db = TestDb {
            tx_db: Mutex::new(HashMap::new()),
            program_db: Mutex::new(HashSet::new()),
        };
        // Set parameters to have Tx eviction
        let mut wait_progam_cache = TxCache::<Program>::build(2, 2, 10);
        let mut wait_tx_cache = TxCache::<Transaction<Validated>>::build(2, 2, 10);

        // Create the parent Txs that will only be processed at the end.
        // Create 2 parents to have 2 waiting child Tx
        let parent1_tx_event = new_empty_tx_event();
        let parent1_hash = parent1_tx_event.tx.hash;
        let parent2_tx_event = new_empty_tx_event();
        let parent2_hash = parent2_tx_event.tx.hash;

        // New Tx that will wait.
        let tx_event = new_proof_tx_event(parent1_hash);
        let res = tx_event
            .process_event(&mut wait_progam_cache, &mut wait_tx_cache, &db)
            .await;
        assert!(res.is_ok());
        assert_eq!(wait_tx_cache.waiting_tx.len(), 1);

        // New Tx that will wait.
        let tx_event = new_proof_tx_event(parent2_hash);
        let res = tx_event
            .process_event(&mut wait_progam_cache, &mut wait_tx_cache, &db)
            .await;
        assert!(res.is_ok());
        assert_eq!(wait_tx_cache.waiting_tx.len(), 2);

        tokio::time::sleep(Duration::from_millis(100)).await;

        // Add new Tx to evict the old one.
        let tx_event = new_proof_tx_event(parent1_hash);
        let tx_hash = tx_event.tx.hash;
        let res = tx_event
            .process_event(&mut wait_progam_cache, &mut wait_tx_cache, &db)
            .await;
        assert!(res.is_ok());
        // Evicted but new tx added => len=1.
        assert_eq!(wait_tx_cache.waiting_tx.len(), 1);

        //Process the parent Tx. Do child Tx return because they have been evicted.
        let res = parent1_tx_event
            .process_event(&mut wait_progam_cache, &mut wait_tx_cache, &db)
            .await;
        assert!(res.is_ok());
        let ret_txs = res.unwrap();
        // Return only the parent Tx. The other has been evicted during parent Tx add.
        assert_eq!(ret_txs.len(), 2);
        assert!(ret_txs[0].tx.hash == parent1_hash || ret_txs[1].tx.hash == parent1_hash);
        assert!(ret_txs[0].tx.hash == tx_hash || ret_txs[1].tx.hash == tx_hash);
    }

    #[tokio::test]
    async fn test_wait_tx_process_event() {
        let db = TestDb {
            tx_db: Mutex::new(HashMap::new()),
            program_db: Mutex::new(HashSet::new()),
        };
        // Set parameters to avoid wait tx eviction.
        let mut wait_progam_cache = TxCache::<Program>::build(2, 2, 10);
        let mut wait_tx_cache = TxCache::<Transaction<Validated>>::build(2, 2, 10);

        // Test a new tx without parent. No wait and added to cache.
        let tx_event1 = new_empty_tx_event();
        let tx1_hash = tx_event1.tx.hash;
        let tx1 = tx_event1.tx.clone();
        let res = tx_event1
            .process_event(&mut wait_progam_cache, &mut wait_tx_cache, &db)
            .await;
        assert!(res.is_ok());
        // Save the Tx in db to test cache miss.
        let _ = db.set_tx(into_receive(tx1)).await;
        // Not in wait cache because no parent.
        assert_eq!(wait_tx_cache.waiting_tx.len(), 0);
        assert!(wait_tx_cache.is_tx_cached(&tx1_hash));

        // Test a new tx with a present parent. No wait and added to cache.
        let tx2_event = new_proof_tx_event(tx1_hash);
        let tx2_hash = tx2_event.tx.hash;
        let tx2 = tx2_event.tx.clone();
        let res = tx2_event
            .process_event(&mut wait_progam_cache, &mut wait_tx_cache, &db)
            .await;
        assert!(res.is_ok());
        // Save the Tx in db to test cache miss.
        let _ = db.set_tx(into_receive(tx2)).await;
        // Not cached because no parent.
        assert_eq!(wait_tx_cache.waiting_tx.len(), 0);
        assert!(wait_tx_cache.is_tx_cached(&tx2_hash));

        // Test a new Tx with a missing parent. Waiting / not cached.
        let parent_tx_event = new_empty_tx_event();
        let parent_hash = parent_tx_event.tx.hash;
        let parent_tx = parent_tx_event.tx.clone();
        let tx_event3 = new_proof_tx_event(parent_tx_event.tx.hash);
        let tx3_hash = tx_event3.tx.hash;
        let res = tx_event3
            .process_event(&mut wait_progam_cache, &mut wait_tx_cache, &db)
            .await;
        assert!(res.is_ok());
        assert_eq!(wait_tx_cache.waiting_tx.len(), 1);
        assert!(!wait_tx_cache.is_tx_cached(&tx3_hash));

        // Test process parent Tx: Tx3 removed from waiting, Tx3 and parent added to cached. Return Tx3 and parent.
        let res = parent_tx_event
            .process_event(&mut wait_progam_cache, &mut wait_tx_cache, &db)
            .await;
        assert!(res.is_ok());
        assert_eq!(wait_tx_cache.waiting_tx.len(), 0);
        assert!(wait_tx_cache.is_tx_cached(&parent_hash));
        assert!(wait_tx_cache.is_tx_cached(&tx3_hash));
        let ret_events = res.unwrap();
        assert_eq!(ret_events.len(), 2);
        assert!(ret_events[0].tx.hash == parent_hash || ret_events[1].tx.hash == parent_hash);
        assert!(ret_events[0].tx.hash == tx3_hash || ret_events[1].tx.hash == tx3_hash);

        //Test a cache miss, get the parent from the DB. No wait + cached
        assert!(!wait_tx_cache.is_tx_cached(&tx1_hash));
        let tx4_event = new_proof_tx_event(tx1_hash); // tx1_hash not in the cache but in the DB
        let tx4_hash = tx4_event.tx.hash;
        let res = tx4_event
            .process_event(&mut wait_progam_cache, &mut wait_tx_cache, &db)
            .await;
        assert!(res.is_ok());
        // Not cached because parent in db
        assert_eq!(wait_tx_cache.waiting_tx.len(), 0);
        assert!(wait_tx_cache.is_tx_cached(&tx4_hash));
    }
}<|MERGE_RESOLUTION|>--- conflicted
+++ resolved
@@ -215,13 +215,9 @@
         //validate parent dep
         let mut new_txs = vec![];
         for prog_ok_tx in prg_ok_txs {
-<<<<<<< HEAD
             let mut ret = prog_ok_tx
                 .manage_parent_dep(programid_cache, parent_cache, storage)
                 .await?;
-=======
-            let mut ret = prog_ok_tx.manage_parent_dep(parent_cache, storage).await?;
->>>>>>> 52bc8053
             new_txs.append(&mut ret);
         }
 
@@ -274,7 +270,7 @@
         ) -> impl Future<Output = eyre::Result<bool>> + 'a {
             storage.contains_program(*cache_key)
         }
-<<<<<<< HEAD
+
         // Test  all Tx progam id because Run tx can have program from different deploy Tx.
         let mut new_tx: Option<Self> = Some(self);
         for program_id in run_tx_programs {
@@ -296,17 +292,6 @@
                 break;
             }
         }
-=======
-        // Only test for the first program, because all Tx program came from the same deploy tx.
-        let new_tx = self
-            .wait_if_not_cached(
-                programid_cache,
-                run_tx_programs.first(),
-                storage,
-                query_db_for_program,
-            )
-            .await?;
->>>>>>> 52bc8053
 
         let new_txs = new_tx
             .map(|tx| {
@@ -333,10 +318,7 @@
 
     pub async fn manage_parent_dep(
         self,
-<<<<<<< HEAD
         programid_cache: &mut TxCache<Program>,
-=======
->>>>>>> 52bc8053
         parent_cache: &mut TxCache<Transaction<Validated>>,
         storage: &impl ValidateStorage,
     ) -> Result<Vec<TxEvent<WaitTx>>, EventProcessError> {
@@ -356,11 +338,7 @@
             .await?;
 
         // Remove child Tx if any from waiting list.
-<<<<<<< HEAD
         let tmp_new_txs = new_tx
-=======
-        let new_txs = new_tx
->>>>>>> 52bc8053
             .map(|tx| {
                 let mut ret = parent_cache.remove_waiting_children_txs(&tx.tx.hash);
                 // Add the parent Tx first to be processed the first.
@@ -384,7 +362,6 @@
         for new_tx in &new_txs {
             parent_cache.add_cached_tx(new_tx.tx.hash);
         }
-
         Ok(new_txs)
     }
 }
@@ -574,25 +551,16 @@
     }
 
     fn new_run_tx_event(seed: u8) -> TxEvent<WaitTx> {
-<<<<<<< HEAD
         new_run_tx_event_for_programs(seed, seed + 1)
     }
     fn new_run_tx_event_for_programs(proover_seed: u8, verifier_seed: u8) -> TxEvent<WaitTx> {
         let prover_program = WorkflowStep {
             program: Hash::new([proover_seed; 32]),
-=======
-        let prover_program = WorkflowStep {
-            program: Hash::new([seed; 32]),
->>>>>>> 52bc8053
             args: vec![],
             inputs: vec![],
         };
         let verifier_program = WorkflowStep {
-<<<<<<< HEAD
             program: Hash::new([verifier_seed; 32]),
-=======
-            program: Hash::new([seed + 1; 32]),
->>>>>>> 52bc8053
             args: vec![],
             inputs: vec![],
         };
@@ -639,7 +607,6 @@
     }
 
     #[tokio::test]
-<<<<<<< HEAD
     async fn test_wait_tx_for_different_deploy_program() {
         let db = TestDb {
             tx_db: Mutex::new(HashMap::new()),
@@ -688,8 +655,6 @@
         assert_eq!(wait_progam_cache.cached_tx_for_verification.len(), 4);
     }
     #[tokio::test]
-=======
->>>>>>> 52bc8053
     async fn test_wait_tx_for_program() {
         let db = TestDb {
             tx_db: Mutex::new(HashMap::new()),
