use std::{
    collections::{BTreeSet, HashMap},
    io,
    net::SocketAddr,
    str,
    sync::Arc,
};
use tokio::io::AsyncReadExt;
use tokio::io::AsyncWriteExt;

use super::noise;
use bytes::{Bytes, BytesMut};
use eyre::Result;
use gevulot_node::types::Transaction;
use parking_lot::RwLock;
use pea2pea::{
    protocols::{Handshake, OnDisconnect, Reading, Writing},
    Config, Connection, ConnectionSide, Node, Pea2Pea,
};
use sha3::{Digest, Sha3_256};

#[async_trait::async_trait]
pub trait TxHandler: Send + Sync {
    async fn recv_tx(&self, tx: Transaction) -> Result<()>;
}

#[async_trait::async_trait]
pub trait TxChannel: Send + Sync {
    async fn send_tx(&self, tx: &Transaction) -> Result<()>;
}

struct BlackholeTxHandler;
#[async_trait::async_trait]
impl TxHandler for BlackholeTxHandler {
    async fn recv_tx(&self, tx: Transaction) -> Result<()> {
        tracing::debug!("submitting received tx to black hole");
        Ok(())
    }
}

// NOTE: This P2P implementation is originally from `pea2pea` Noise handshake example.
#[derive(Clone)]
pub struct P2P {
    node: Node,
    noise_states: Arc<RwLock<HashMap<SocketAddr, noise::State>>>,
    tx_handler: Arc<tokio::sync::RwLock<Arc<dyn TxHandler>>>,
    psk: Vec<u8>,
    peer_list: Arc<RwLock<BTreeSet<SocketAddr>>>,
    //Map to connection local addr notified on_disconnect and the peer connection addr (peer_list).
    peer_addr_mapping: Arc<RwLock<HashMap<SocketAddr, SocketAddr>>>,
}

impl Pea2Pea for P2P {
    fn node(&self) -> &Node {
        &self.node
    }
}

impl P2P {
    pub async fn new(name: &str, listen_addr: SocketAddr, psk_passphrase: &str) -> Self {
        let config = Config {
            name: Some(name.into()),
            listener_ip: Some(listen_addr.ip()),
            desired_listening_port: Some(listen_addr.port()),
            ..Default::default()
        };
        let node = Node::new(config);

        // Main purpose of hashing here is to convert any passphrase string
        // into a 32 bytes long "string".
        let mut hasher = Sha3_256::new();
        hasher.update(psk_passphrase);
        let psk = hasher.finalize();

        let instance = Self {
            node,
            noise_states: Default::default(),
            tx_handler: Arc::new(tokio::sync::RwLock::new(Arc::new(BlackholeTxHandler {}))),
            psk: psk.to_vec(),
            peer_list: Default::default(),
            peer_addr_mapping: Default::default(),
        };

        // Enable node functionalities.
        instance.enable_handshake().await;
        instance.enable_reading().await;
        instance.enable_writing().await;
        instance.enable_disconnect().await;

        instance
    }

    pub async fn register_tx_handler(&self, tx_handler: Arc<dyn TxHandler>) {
        let mut old_handler = self.tx_handler.write().await;
        *old_handler = tx_handler;
        tracing::debug!("new tx handler registered");
    }

    async fn recv_tx(&self, tx: Transaction) {
        tracing::debug!("submitting received tx to tx_handler");
        let tx_handler = self.tx_handler.read().await;
        if let Err(err) = tx_handler.recv_tx(tx).await {
            tracing::error!("failed to handle incoming transaction: {}", err);
        } else {
            tracing::debug!("submitted received tx to tx_handler");
        }
    }
}

#[async_trait::async_trait]
impl Handshake for P2P {
    async fn perform_handshake(&self, mut conn: Connection) -> io::Result<Connection> {
        // create the noise objects
        let noise_builder =
            snow::Builder::new("Noise_XXpsk3_25519_ChaChaPoly_BLAKE2s".parse().unwrap());
        let noise_keypair = noise_builder.generate_keypair().unwrap();
        let noise_builder = noise_builder.local_private_key(&noise_keypair.private);
        let noise_builder = noise_builder.psk(3, self.psk.as_slice());

        // perform the noise handshake
        let (noise_state, _) =
            noise::handshake_xx(self, &mut conn, noise_builder, Bytes::new()).await?;

        // save the noise state to be reused by Reading and Writing
        self.noise_states.write().insert(conn.addr(), noise_state);

        //exchange peer list

        let node_conn_side = !conn.side();
        let stream = self.borrow_stream(&mut conn);

        let local_bind_addr = self.node.listening_addr().unwrap();
        let peer_list_bytes: Vec<u8> = {
            let peer_list: &mut BTreeSet<SocketAddr> = &mut self.peer_list.write();
            peer_list.insert(local_bind_addr); //add it if not present.
            bincode::serialize(peer_list).map_err(|err| {
                std::io::Error::new(std::io::ErrorKind::Other, format!("serialize error:{err}"))
            })?
        };

        let (distant_peer_list, distant_listening_addr) = match node_conn_side {
            ConnectionSide::Initiator => {
                //on_disconnect doesn't notify with the bind port but the connect port.
                //can't be use to open a connection.
                //So the connecting node notify it's bind address.
                let bind_addr_bytes = bincode::serialize(&self.node.listening_addr().unwrap())
                    .map_err(|err| {
                        std::io::Error::new(
                            std::io::ErrorKind::Other,
                            format!("serialize error:{err}"),
                        )
                    })?;
                stream.write_u32(bind_addr_bytes.len() as u32).await?;
                stream.write_all(&bind_addr_bytes).await?;

                //send peer list
                stream.write_u32(peer_list_bytes.len() as u32).await?;
                stream.write_all(&peer_list_bytes).await?;

                // receive the peer list
                let buffer_len = stream.read_u32().await? as usize;
                //TODO validate buffer lengh
                let mut buffer = vec![0; buffer_len];
                stream.read_exact(&mut buffer).await?;
                let distant_peer_list: BTreeSet<SocketAddr> = bincode::deserialize(&buffer)
                    .map_err(|err| {
                        std::io::Error::new(
                            std::io::ErrorKind::Other,
                            format!("deserialize error:{err}"),
                        )
                    })?;

                self.peer_addr_mapping
                    .write()
                    .insert(stream.peer_addr().unwrap(), stream.peer_addr().unwrap());

                (distant_peer_list, stream.peer_addr().unwrap())
            }
            ConnectionSide::Responder => {
                //receive the connecting node addr
                let buffer_len = stream.read_u32().await? as usize;
                let mut buffer = vec![0; buffer_len];
                stream.read_exact(&mut buffer).await?;
                let distant_listening_addr: SocketAddr =
                    bincode::deserialize(&buffer).map_err(|err| {
                        std::io::Error::new(
                            std::io::ErrorKind::Other,
                            format!("deserialize error:{err}"),
                        )
                    })?;
                {
                    self.peer_list.write().insert(distant_listening_addr);
                    self.peer_addr_mapping
                        .write()
                        .insert(stream.peer_addr().unwrap(), distant_listening_addr);
                }

                // receive the peer list
                let buffer_len = stream.read_u32().await? as usize;
                let mut buffer = vec![0; buffer_len];
                stream.read_exact(&mut buffer).await?;
                let distant_peer_list: BTreeSet<SocketAddr> = bincode::deserialize(&buffer)
                    .map_err(|err| {
                        std::io::Error::new(
                            std::io::ErrorKind::Other,
                            format!("deserialize error:{err}"),
                        )
                    })?;

                //send peer list
                stream.write_u32(peer_list_bytes.len() as u32).await?;
                stream.write_all(&peer_list_bytes).await?;

                (distant_peer_list, distant_listening_addr)
            }
        };

        //do peer comparition
        let mut local_diff = {
            let local_peer_list: &mut BTreeSet<SocketAddr> = &mut self.peer_list.write();
            let local_diff: BTreeSet<SocketAddr> = distant_peer_list
                .difference(local_peer_list)
                .cloned()
                .collect();

            local_peer_list.append(&mut local_diff.iter().cloned().collect());
            local_diff
        };
        local_diff.remove(&local_bind_addr);
        local_diff.remove(&distant_listening_addr);

        let node = self.node();
        for addr in local_diff {
            //the return error is not use because:
            //already logged and mostly because there's double connection between 2 peers.
            let _ = node.connect(addr).await;
        }

        Ok(conn)
    }
}

#[async_trait::async_trait]
impl Reading for P2P {
    type Message = BytesMut;
    type Codec = noise::Codec;

    fn codec(&self, addr: SocketAddr, _side: ConnectionSide) -> Self::Codec {
        let state = self.noise_states.read().get(&addr).cloned().unwrap();
        noise::Codec::new(2, u16::MAX as usize, state, self.node().span().clone())
    }

    async fn process_message(&self, source: SocketAddr, message: Self::Message) -> io::Result<()> {
        tracing::debug!(parent: self.node().span(), "decrypted a message from {}", source);

        match bincode::deserialize(message.as_ref()) {
            Ok(tx) => self.recv_tx(tx).await,
            Err(err) => tracing::error!("failed to decode incoming transaction: {}", err),
        }

        Ok(())
    }
}

impl Writing for P2P {
    type Message = Bytes;
    type Codec = noise::Codec;

    fn codec(&self, addr: SocketAddr, _side: ConnectionSide) -> Self::Codec {
        let state = self.noise_states.write().remove(&addr).unwrap();
        noise::Codec::new(2, u16::MAX as usize, state, self.node().span().clone())
    }
}

#[async_trait::async_trait]
impl OnDisconnect for P2P {
    async fn on_disconnect(&self, addr: SocketAddr) {
        if let Some(peer_conn_addr) = self.peer_addr_mapping.write().remove(&addr) {
            self.peer_list.write().remove(&peer_conn_addr);
        }
    }
}

#[cfg(test)]
mod tests {
    use super::*;
    use eyre::Result;
    use gevulot_node::types::{transaction::Payload, Transaction};
    use libsecp256k1::SecretKey;
    use rand::{rngs::StdRng, SeedableRng};
    use tokio::sync::mpsc::{self, Sender};
    use tracing::level_filters::LevelFilter;
    use tracing_subscriber::EnvFilter;

    struct Sink(Arc<Sender<Transaction>>);
    impl Sink {
        fn new(tx: Arc<Sender<Transaction>>) -> Self {
            Self(tx)
        }
    }

    #[async_trait::async_trait]
    impl TxHandler for Sink {
        async fn recv_tx(&self, tx: Transaction) -> Result<()> {
            tracing::debug!("sink received new transaction");
            self.0.send(tx).await.expect("sink send");
            tracing::debug!("sink submitted tx to channel");
            Ok(())
        }
    }

    #[tokio::test]
    async fn test_peer_list_inter_connection() {
        //start_logger(LevelFilter::ERROR);

        let (tx1, mut rx1) = mpsc::channel(1);
        let (tx2, mut rx2) = mpsc::channel(1);
        let (tx3, mut rx3) = mpsc::channel(1);
        let (sink1, sink2, sink3) = (
            Arc::new(Sink::new(Arc::new(tx1))),
            Arc::new(Sink::new(Arc::new(tx2))),
            Arc::new(Sink::new(Arc::new(tx3))),
        );
        let (peer1, peer2, peer3) = (
            P2P::new("peer1", "127.0.0.1:0".parse().unwrap(), "secret passphrase").await,
            P2P::new("peer2", "127.0.0.1:0".parse().unwrap(), "secret passphrase").await,
            P2P::new("peer3", "127.0.0.1:0".parse().unwrap(), "secret passphrase").await,
        );

        tracing::debug!("start listening");
        let bind_add = peer1.node().start_listening().await.expect("peer1 listen");
        let bind_add = peer2.node().start_listening().await.expect("peer2 listen");
        let bind_add = peer3.node().start_listening().await.expect("peer3 listen");

        tracing::debug!("register tx handlers");
        peer1.register_tx_handler(sink1.clone()).await;
        peer2.register_tx_handler(sink2.clone()).await;
        peer3.register_tx_handler(sink3.clone()).await;

        tracing::debug!("connect peer2 to peer1");
        peer2
            .node()
            .connect(peer1.node().listening_addr().unwrap())
            .await
            .unwrap();

        tracing::debug!("connect peer3 to peer1");
        peer3
            .node()
            .connect(peer1.node().listening_addr().unwrap())
            .await
            .unwrap();

        tokio::time::sleep(tokio::time::Duration::from_millis(500)).await;

        tracing::debug!("send tx from peer2 to peer1 and peer3");
        let tx = new_tx();
        peer2.send_tx(&tx).await.unwrap();
        tracing::debug!("recv tx on peer1 from peer2");
        let recv_tx = rx1.recv().await.expect("sink recv");
        assert_eq!(tx, recv_tx);
        tracing::debug!("recv tx on peer3 from peer2");
        let recv_tx = rx3.recv().await.expect("sink recv");
        assert_eq!(tx, recv_tx);

        let tx = new_tx();
        tracing::debug!("send tx from peer3 to peer1 and peer2");
        peer3.send_tx(&tx).await.unwrap();
        tracing::debug!("recv tx on peer1 from peer3");
        let recv_tx = rx1.recv().await.expect("sink recv");
        assert_eq!(tx, recv_tx);
        tracing::debug!("recv tx on peer2 from peer3");
        let recv_tx = rx2.recv().await.expect("sink recv");
        assert_eq!(tx, recv_tx);
    }

    #[tokio::test]
    async fn test_two_peers_disconnect() {
        //start_logger(LevelFilter::ERROR);

        let (tx1, mut rx1) = mpsc::channel(1);
        let (tx2, mut rx2) = mpsc::channel(1);
        let (sink1, sink2) = (
            Arc::new(Sink::new(Arc::new(tx1))),
            Arc::new(Sink::new(Arc::new(tx2))),
        );

        let peer1 = P2P::new("peer1", "127.0.0.1:0".parse().unwrap(), "secret passphrase").await;
        peer1.node().start_listening().await.expect("peer1 listen");
        peer1.register_tx_handler(sink1.clone()).await;

        {
            let peer2 =
                P2P::new("peer2", "127.0.0.1:0".parse().unwrap(), "secret passphrase").await;
            peer2.node().start_listening().await.expect("peer2 listen");

            peer2.register_tx_handler(sink2.clone()).await;
            tracing::debug!("Nodes init Done");

            peer1
                .node()
                .connect(peer2.node().listening_addr().unwrap())
                .await
                .unwrap();

            tracing::debug!("Nodes Connected");
            tracing::debug!("send tx from peer1 to peer2");
            let tx = new_tx();
            peer1.send_tx(&tx).await.unwrap();
            tracing::debug!("recv tx on peer2 from peer1");
            let recv_tx = rx2.recv().await.expect("sink recv");
            assert_eq!(tx, recv_tx);

            let tx = new_tx();
            tracing::debug!("send tx from peer2 to peer1");
            peer2.send_tx(&tx).await.unwrap();
            tracing::debug!("recv tx on peer1 from peer2");
            let recv_tx = rx1.recv().await.expect("sink recv");
            assert_eq!(tx, recv_tx);

            let peers = peer2.node().connected_addrs();
            for addr in peers {
                peer2.node().disconnect(addr).await;
            }
        }

        tokio::time::sleep(tokio::time::Duration::from_millis(500)).await;

        //simulate the silent node de-connection by dropping the node.
        tracing::debug!("send tx from peer1 to disconnected peer2");
        let tx = new_tx();
        peer1.send_tx(&tx).await.unwrap();

        tokio::time::sleep(tokio::time::Duration::from_millis(500)).await;

        assert_eq!(peer1.peer_list.read().len(), 1);
        assert!(peer1.peer_addr_mapping.read().is_empty());
    }

    #[tokio::test]
    async fn test_two_peers() {
<<<<<<< HEAD
        //start_logger(LevelFilter::ERROR);

=======
>>>>>>> c4ea88a3
        let (tx1, mut rx1) = mpsc::channel(1);
        let (tx2, mut rx2) = mpsc::channel(1);
        let (sink1, sink2) = (
            Arc::new(Sink::new(Arc::new(tx1))),
            Arc::new(Sink::new(Arc::new(tx2))),
        );
        let (peer1, peer2) = (
            P2P::new("peer1", "127.0.0.1:0".parse().unwrap(), "secret passphrase").await,
            P2P::new("peer2", "127.0.0.1:0".parse().unwrap(), "secret passphrase").await,
        );

        tracing::debug!("start listening");
        peer1.node().start_listening().await.expect("peer1 listen");
        peer2.node().start_listening().await.expect("peer2 listen");

        tracing::debug!("register tx handlers");
        peer1.register_tx_handler(sink1.clone()).await;
        peer2.register_tx_handler(sink2.clone()).await;

        tracing::debug!("connect peer2 to peer1");
        peer2
            .node()
            .connect(peer1.node().listening_addr().unwrap())
            .await
            .unwrap();

        tracing::debug!("send tx from peer1 to peer2");
        let tx = new_tx();
        peer1.send_tx(&tx).await.unwrap();
        tracing::debug!("recv tx on peer2 from peer1");
        let recv_tx = rx2.recv().await.expect("sink recv");
        assert_eq!(tx, recv_tx);

        let tx = new_tx();
        tracing::debug!("send tx from peer2 to peer1");
        peer2.send_tx(&tx).await.unwrap();
        tracing::debug!("recv tx on peer1 from peer2");
        let recv_tx = rx1.recv().await.expect("sink recv");
        assert_eq!(tx, recv_tx);
    }

    fn new_tx() -> Transaction {
        let rng = &mut StdRng::from_entropy();
        let key = SecretKey::random(rng);
        Transaction::new(Payload::Empty, &key)
    }

    fn start_logger(default_level: LevelFilter) {
        let filter = match EnvFilter::try_from_default_env() {
            Ok(filter) => filter.add_directive("tokio_util=off".parse().unwrap()),
            _ => EnvFilter::default()
                .add_directive(default_level.into())
                .add_directive("tokio_util=off".parse().unwrap()),
        };

        tracing_subscriber::fmt()
            .with_env_filter(filter)
            .without_time()
            .with_target(false)
            .init();
    }
}<|MERGE_RESOLUTION|>--- conflicted
+++ resolved
@@ -439,11 +439,8 @@
 
     #[tokio::test]
     async fn test_two_peers() {
-<<<<<<< HEAD
         //start_logger(LevelFilter::ERROR);
 
-=======
->>>>>>> c4ea88a3
         let (tx1, mut rx1) = mpsc::channel(1);
         let (tx2, mut rx2) = mpsc::channel(1);
         let (sink1, sink2) = (
