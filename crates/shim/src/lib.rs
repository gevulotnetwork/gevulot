use std::fs::File;
use std::io::{BufRead, BufReader};
use std::path::PathBuf;
use std::time::Instant;
use std::{path::Path, thread::sleep, time::Duration};

use grpc::vm_service_client::VmServiceClient;
use grpc::{FileChunk, FileData, FileMetadata};
use tokio::io::AsyncReadExt;
use tokio::runtime::Runtime;
use tokio::{io::AsyncWriteExt, sync::Mutex};
use tokio_stream::StreamExt;
use tokio_vsock::VsockStream;
use tonic::transport::{Channel, Endpoint, Uri};
use tonic::Request;
use tower::service_fn;
use vsock::VMADDR_CID_HOST;

mod grpc {
    tonic::include_proto!("vm_service");
}

/// DATA_STREAM_CHUNK_SIZE controls the chunk size for streaming byte
/// transfers, e.g. when transferring the result file back to node.
const DATA_STREAM_CHUNK_SIZE: usize = 4096;

/// MOUNT_TIMEOUT is maximum amount of time to wait for workspace mount to be
/// present in /proc/mounts.
const MOUNT_TIMEOUT: Duration = Duration::from_secs(30);

type Result<T> = std::result::Result<T, Box<dyn std::error::Error>>;
pub type TaskId = String;

#[derive(Debug)]
pub struct Task {
    pub id: TaskId,
    pub args: Vec<String>,
    pub files: Vec<String>,
}

#[derive(Debug)]
pub struct TaskResult {
    id: TaskId,
    data: Vec<u8>,
    files: Vec<String>,
}

impl Task {
    pub fn result(&self, data: Vec<u8>, files: Vec<String>) -> Result<TaskResult> {
        Ok(TaskResult {
            id: self.id.clone(),
            data,
            files,
        })
    }

    pub fn get_task_files_path<'a>(&'a self, workspace: &str) -> Vec<(&'a str, PathBuf)> {
        self.files
            .iter()
            .map(|name| {
                let path = Path::new(workspace).join(&self.id).join(name);
                (name.as_str(), path)
            })
            .collect()
    }
}

struct GRPCClient {
    /// `workspace` is the file directory used for task specific file downloads.
    workspace: String,

    client: Mutex<VmServiceClient<Channel>>,
    rt: Runtime,
}

impl GRPCClient {
    fn new(port: u32, workspace: &str) -> Result<Self> {
        let rt = tokio::runtime::Builder::new_current_thread()
            .enable_all()
            .build()?;

        let client = rt.block_on(GRPCClient::connect(port))?;

        println!("waiting for {workspace} mount to be present");
        let beginning = Instant::now();
        loop {
            if beginning.elapsed() > MOUNT_TIMEOUT {
                panic!("{} mount timeout", workspace);
            }

            if mount_present(workspace)? {
                println!("{workspace} mount is now present");
                break;
            }

            sleep(Duration::from_secs(1));
        }

        Ok(GRPCClient {
            workspace: workspace.to_string(),
            client: Mutex::new(client),
            rt,
        })
    }

    async fn connect(port: u32) -> Result<VmServiceClient<Channel>> {
        let channel = Endpoint::try_from(format!("http://[::]:{}", port))?
            .connect_with_connector(service_fn(move |_: Uri| {
                // Connect to a VSOCK server
                VsockStream::connect(VMADDR_CID_HOST, port)
            }))
            .await?;

        Ok(grpc::vm_service_client::VmServiceClient::new(channel))
    }

    fn get_task(&mut self) -> Result<Option<Task>> {
        let task_response = self
            .rt
            .block_on(async {
                self.client
                    .lock()
                    .await
                    .get_task(grpc::TaskRequest {})
                    .await
            })?
            .into_inner();

        let mut task = match task_response.result {
            Some(grpc::task_response::Result::Task(task)) => Task {
                id: task.id,
                args: task.args,
                files: task.files,
            },
            Some(grpc::task_response::Result::Error(_err)) => {
                todo!("construct proper error types from TaskError")
            }
            None => return Ok(None),
        };

        let mut files = vec![];
        for file in task.files {
            let path = match self.rt.block_on(self.download_file(task.id.clone(), &file)) {
                Ok(path) => path,
                Err(err) => {
                    println!("failed to download file {file} for task {}: {err}", task.id);
                    return Err(err);
                }
            };
            files.push(path);
        }
        task.files = files;

        Ok(Some(task))
    }

    fn submit_file(&mut self, task_id: TaskId, file_path: String) -> Result<()> {
        self.rt.block_on(async {
            let outbound = async_stream::stream! {
                let fd = match tokio::fs::File::open(&file_path).await {
                    Ok(fd) => fd,
                    Err(err) => {
                        println!("failed to open file {file_path}: {}", err);
                        return;
                    }
                };

                let mut file = tokio::io::BufReader::new(fd);

                let metadata = FileData{ result: Some(grpc::file_data::Result::Metadata(FileMetadata {
                    task_id,
                    path: file_path,
                }))};

                yield metadata;

                let mut buf: [u8; DATA_STREAM_CHUNK_SIZE] = [0; DATA_STREAM_CHUNK_SIZE];

                loop {
                    match file.read(&mut buf).await {
                        Ok(0) => return,
                        Ok(n) => {
                            yield FileData{ result: Some(grpc::file_data::Result::Chunk(FileChunk{ data: buf[..n].to_vec() }))};
                        },
                        Err(err) => {
                            println!("failed to read file: {}", err);
                            yield FileData{ result: Some(grpc::file_data::Result::Error(1))};
                        }
                    }
                }
            };

            if let Err(err) = self.client.lock().await.submit_file(Request::new(outbound)).await {
                println!("failed to submit file: {}", err);
            }
        });

        Ok(())
    }

    fn submit_result(&mut self, result: &TaskResult) -> Result<bool> {
        for file in &result.files {
            self.submit_file(result.id.clone(), file.clone())?;
        }

        let task_result_req = grpc::TaskResultRequest {
            result: Some(grpc::task_result_request::Result::Task(grpc::TaskResult {
                id: result.id.clone(),
                data: result.data.clone(),
                files: result.files.clone(),
            })),
        };

        let response = self
            .rt
            .block_on(async {
                self.client
                    .lock()
                    .await
                    .submit_result(task_result_req)
                    .await
            })?
            .into_inner();

        Ok(response.r#continue)
    }

    /// download_file asks gRPC server for file with a `name` and writes it to
    /// `workspace`.
<<<<<<< HEAD
    async fn download_file(&self, task_id: TaskId, name: &str) -> Result<String> {
        let file_req = grpc::FileRequest {
=======
    async fn download_file(&self, task_id: TaskId, name: String) -> Result<String> {
        let file_req = grpc::GetFileRequest {
>>>>>>> 4777ee85
            task_id: task_id.clone(),
            path: name.to_string(),
        };

        let file_path = Path::new(&self.workspace).join(task_id).join(name);
        if let Some(parent) = file_path.parent() {
            if let Ok(false) = tokio::fs::try_exists(parent).await {
                if let Err(err) = tokio::fs::create_dir_all(parent).await {
                    println!(
                        "failed to create directory: {}: {err}",
                        parent.to_str().unwrap()
                    );
                    return Err(Box::new(err));
                };
            }
        }
        let path = match file_path.into_os_string().into_string() {
            Ok(path) => path,
            Err(e) => panic!("failed to construct path for a file to write: {:?}", e),
        };

        // Ensure any necessary subdirectories exists.
        if let Some(parent) = Path::new(&path).parent() {
            tokio::fs::create_dir_all(parent)
                .await
                .expect("task file mkdir");
        }

        let mut stream = self
            .client
            .lock()
            .await
            .get_file(file_req)
            .await?
            .into_inner();

        let out_file = tokio::fs::File::create(path.clone()).await?;
        let mut writer = tokio::io::BufWriter::new(out_file);

        let mut total_bytes = 0;

        while let Some(Ok(grpc::FileData { result: resp })) = stream.next().await {
            match resp {
                Some(grpc::file_data::Result::Metadata(..)) => {
                    // Ignore metadata as we already know it.
                    continue;
                }
                Some(grpc::file_data::Result::Chunk(file_chunk)) => {
                    total_bytes += file_chunk.data.len();
                    writer.write_all(file_chunk.data.as_ref()).await?;
                }
                Some(grpc::file_data::Result::Error(err)) => {
                    panic!("error while fetching file {}: {}", name, err)
                }
                None => {
                    println!("stream broken");
                    break;
                }
            }
        }
        writer.flush().await?;

        println!("downloaded {} bytes for {}", &total_bytes, &name);

        Ok(path)
    }
}

fn mount_present(mount_point: &str) -> Result<bool> {
    let file = File::open("/proc/mounts")?;
    let reader = BufReader::new(file);

    for line in reader.lines() {
        let line = line.expect("read /proc/mounts");
        if line.contains(mount_point) {
            return Ok(true);
        }
    }

    Ok(false)
}

/// run function takes `callback` that is invoked with executable `Task` and
/// which is expected to return `TaskResult`.
pub fn run(callback: impl Fn(&Task) -> Result<TaskResult>) -> Result<()> {
    let mut client = GRPCClient::new(8080, "/workspace")?;

    loop {
        let task = match client.get_task() {
            Ok(Some(task)) => task,
            Ok(None) => {
                sleep(Duration::from_secs(1));
                continue;
            }
            Err(err) => {
                println!("get_task(): {}", err);
                sleep(Duration::from_secs(5));
                continue;
            }
        };

        let result = callback(&task)?;

        let should_continue = client.submit_result(&result)?;
        if !should_continue {
            break;
        }
    }

    Ok(())
}<|MERGE_RESOLUTION|>--- conflicted
+++ resolved
@@ -227,13 +227,8 @@
 
     /// download_file asks gRPC server for file with a `name` and writes it to
     /// `workspace`.
-<<<<<<< HEAD
     async fn download_file(&self, task_id: TaskId, name: &str) -> Result<String> {
-        let file_req = grpc::FileRequest {
-=======
-    async fn download_file(&self, task_id: TaskId, name: String) -> Result<String> {
         let file_req = grpc::GetFileRequest {
->>>>>>> 4777ee85
             task_id: task_id.clone(),
             path: name.to_string(),
         };
